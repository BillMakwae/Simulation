import simulation
import numpy as np
from simulation.common import helpers

"""
Description: Given an hourly driving speed, find the range at the speed
before the battery runs out [speed -> distance].
"""


<<<<<<< HEAD
class ExampleSimulation:

    def __init__(self, google_api_key, weather_api_key, origin_coord, dest_coord, waypoints, tick, simulation_duration):
        """
        Instantiates a simple model of the car

        lvs_power_loss: power loss in Watts due to the lvs system
        max_speed: maximum speed of the vehicle on horizontal ground, with no wind
        """

        # TODO: replace max_speed with a direct calculation taking into account the
        #   elevation and wind_speed
        # TODO: max speed at any given moment actually depends on the elevation of the road, and the wind speed

        # ----- Simulation constants -----

        self.initial_battery_charge = 1.0

        # LVS power loss is pretty small so it is neglected
        self.lvs_power_loss = 0

        self.max_speed = 104

        # ----- Time constants -----

        self.tick = tick
        self.simulation_duration = simulation_duration

        # ----- API keys -----

        self.google_api_key = google_api_key
        self.weather_api_key = weather_api_key

        # ----- Route constants -----

        self.origin_coord = origin_coord
        self.dest_coord = dest_coord
        self.waypoints = waypoints

        # ----- Component initialisation -----

        self.basic_array = simulation.BasicArray()

        self.basic_battery = simulation.BasicBattery(self.initial_battery_charge)

        self.basic_lvs = simulation.BasicLVS(self.lvs_power_loss * self.tick)

        self.basic_motor = simulation.BasicMotor()

        self.gis = simulation.GIS(self.google_api_key, self.origin_coord, self.dest_coord, self.waypoints)
        self.route_coords = self.gis.get_path()
        self.vehicle_bearings = self.gis.calculate_current_heading_array()

        self.weather = simulation.WeatherForecasts(self.weather_api_key, self.route_coords,
                                                   self.simulation_duration / 3600,
                                                   weather_data_frequency="daily")
        self.time_of_initialization = self.weather.last_updated_time

        self.solar_calculations = simulation.SolarCalculations()

    @helpers.timeit
    def run_model(self, speed, plot_results=True):
        """
        Updates the model in tick increments for the entire simulation duration. Returns
        a final battery charge and a distance travelled for this duration, given an
        initial charge, and a target speed. Also requires the current time and location.
        This is where the magic happens.

        Note: if the speed remains constant throughout this update, and knowing the starting 
            time, the cumulative distance at every time can be known. From the cumulative 
            distance, the GIS class updates the new location of the vehicle. From the location
            of the vehicle at every tick, the gradients at every tick, the weather at every
            tick, the GHI at every tick, is known.

        Note 2: currently, the simulation can only be run for times during which weather data is available
        """

        # ----- Reshape speed array -----

        print(f"Input speeds: {speed}\n")

        speed_kmh = helpers.reshape_and_repeat(speed, self.simulation_duration)
        speed_kmh = np.insert(speed_kmh, 0, 0)
        speed_kmh = helpers.add_acceleration(speed_kmh, 500)
        # ----- Expected distance estimate -----

        # Array of cumulative distances hopefully travelled in this round
        timestamps = np.arange(0, self.simulation_duration + self.tick, self.tick)
        tick_array = np.diff(timestamps)
        tick_array = np.insert(tick_array, 0, 0)

        # Array of cumulative distances obtained from the timestamps
        # TODO: there needs to be some kind of mechanism that stops the car travelling the max distance
        #   and past the last coordinate in the provided route
        distances = tick_array * speed_kmh
        cumulative_distances = np.cumsum(distances)

        # ----- Weather and location calculations -----

        """ closest_gis_indices is a 1:1 mapping between each point which has within it a timestamp and cumulative
                distance from a starting point, to its closest point on a map.
                
            closest_weather_indices is a 1:1 mapping between a weather condition, and its closest point on a map."""

        closest_gis_indices = self.gis.calculate_closest_gis_indices(cumulative_distances)
        closest_weather_indices = self.weather.calculate_closest_weather_indices(cumulative_distances)

        # Array of elevations at every route point
        gis_route_elevations = self.gis.get_path_elevations()
        gis_route_elevations_at_each_tick = gis_route_elevations[closest_gis_indices]

        # Get the azimuth angle of the vehicle at every location
        gis_vehicle_bearings = self.vehicle_bearings[closest_gis_indices]

        # Get array of path gradients
        gradients = self.gis.get_gradients(closest_gis_indices)

        # Get the time zones of all the starting times
        time_zones = self.gis.get_time_zones(closest_gis_indices)

        local_times = self.gis.adjust_timestamps_to_local_times(timestamps, self.time_of_initialization, time_zones)

        # Get the weather at every location
        weather_forecasts = self.weather.get_weather_forecast_in_time(closest_weather_indices, local_times)
        absolute_wind_speeds = weather_forecasts[:, 5]
        wind_directions = weather_forecasts[:, 6]
        cloud_covers = weather_forecasts[:, 7]

        # Get the wind speeds at every location
        wind_speeds = self.weather.get_array_directional_wind_speed(gis_vehicle_bearings, absolute_wind_speeds,
                                                                    wind_directions)

        # Get an array of solar irradiance at every coordinate and time
        solar_irradiances = self.solar_calculations.calculate_array_GHI(self.route_coords[closest_gis_indices],
                                                                        time_zones, local_times,
                                                                        gis_route_elevations[closest_gis_indices],
                                                                        cloud_covers)

        # TLDR: we have now obtained solar irradiances, wind speeds, and gradients at each tick

        # ----- Energy calculations -----

        self.basic_lvs.update(self.tick)

        lvs_consumed_energy = self.basic_lvs.get_consumed_energy()
        motor_consumed_energy = self.basic_motor.calculate_energy_in(speed_kmh, gradients, wind_speeds, self.tick)
        array_produced_energy = self.basic_array.calculate_produced_energy(solar_irradiances, self.tick)

        consumed_energy = motor_consumed_energy + lvs_consumed_energy
        produced_energy = array_produced_energy

        # net energy added to the battery
        delta_energy = produced_energy - consumed_energy

        # ----- Array initialisation -----

        # used to calculate the time the car was in motion
        tick_array = np.full_like(timestamps, fill_value=self.tick, dtype='f4')
        tick_array[0] = 0

        # ----- Array calculations -----

        cumulative_delta_energy = np.cumsum(delta_energy)
        battery_variables_array = self.basic_battery.update_array(cumulative_delta_energy)

        # stores the battery SOC at each time step
        state_of_charge = battery_variables_array[0]
        state_of_charge[np.abs(state_of_charge) < 1e-03] = 0

        # when the battery is empty the car will not move
        # TODO: if the car cannot climb the slope, the car also does not move
        speed_kmh = np.logical_and(speed_kmh, state_of_charge) * speed_kmh
        time_in_motion = np.logical_and(tick_array, state_of_charge) * self.tick

        time_taken = np.sum(time_in_motion)
        time_taken = str(datetime.timedelta(seconds=int(time_taken)))

        final_soc = state_of_charge[-1] * 100 + 0.

        # ----- Target value -----

        distance = speed_kmh * (time_in_motion / 3600)

        distance_travelled = np.sum(distance)

        print(f"Simulation successful!\n"
              f"Time taken: {time_taken}\n"
              f"Maximum distance traversable: {distance_travelled:.2f}km\n"
              f"Average speed: {np.average(speed_kmh):.2f}km/h\n"
              f"Final battery SOC: {final_soc:.2f}%\n")

        # ----- Plotting -----

        if plot_results:
            arrays_to_plot = [speed_kmh, np.cumsum(distance), state_of_charge, delta_energy,
                              solar_irradiances, wind_speeds, gis_route_elevations_at_each_tick,
                              cloud_covers]

            compress_constant = int(timestamps.shape[0] / 5000)

            for index, array in enumerate(arrays_to_plot):
                arrays_to_plot[index] = array[::compress_constant]

            y_label = ["Speed (km/h)", "Distance (km)", "SOC (%)", "Delta energy (J)",
                       "Solar irradiance (W/m^2)", "Wind speeds (km/h)", "Elevation (m)", "Cloud cover (%)"]
            sns.set_style("whitegrid")
            f, axes = plt.subplots(4, 2, figsize=(12, 8))
            f.suptitle("Simulation results", fontsize=16, weight="bold")

            with tqdm(total=len(arrays_to_plot), file=sys.stdout, desc="Plotting data") as pbar:
                for index, axis in enumerate(axes.flatten()):
                    df = pd.DataFrame(dict(time=timestamps[::compress_constant] / 3600, value=arrays_to_plot[index]))
                    g = sns.lineplot(x="time", y="value", data=df, ax=axis)
                    g.set(xlabel="time (hrs)", ylabel=y_label[index])
                    pbar.update(1)
            print()
            sns.despine()
            plt.setp(axes)
            plt.tight_layout()
            plt.show()


# TODO: put this in a separate file
=======
@helpers.timeit
>>>>>>> 7b27e8f3
def main():
    # length of the simulation in seconds
    simulation_length = 60 * 60 * 10

    input_speed = np.array([45, 87, 65, 89, 43, 54, 45, 23, 34, 20])

    """
    Note: it no longer matters how many elements the input_speed array has, the simulation automatically
        reshapes the array depending on the simulation_length. 

    Examples:
      If you want a constant speed for the entire simulation, insert a single element
      into the input_speed array. 
      
      >>> input_speed = np.array([30]) <-- constant speed of 30km/h
    
      If you want 50km/h in the first half of the simulation and 60km/h in the second half,
      do the following:

    >>> input_speed = np.array([50, 60])
    
      This logic will apply for all subsequent array lengths (3, 4, 5, etc.)
      
      Keep in mind, however, that the condition len(input_speed) <= simulation_length must be true
    """

    google_api_key = "AIzaSyCPgIT_5wtExgrIWN_Skl31yIg06XGtEHg"
    weather_api_key = "51bb626fa632bcac20ccb67a2809a73b"

    origin_coord = np.array([39.0918, -94.4172])

    waypoints = np.array([[39.0379, -95.6764], [40.8838, -98.3734],
                          [41.8392, -103.7115], [42.8663, -106.3372], [42.8408, -108.7452],
                          [42.3224, -111.2973], [42.5840, -114.4703]])

    dest_coord = np.array([43.6142, -116.2080])

    simulation_model = simulation.Simulation(google_api_key, weather_api_key, origin_coord, dest_coord, waypoints,
                                             tick=1, simulation_duration=simulation_length)

    for _ in range(1):
        distance_travelled = simulation_model.run_model(speed=input_speed, plot_results=True)
        print(distance_travelled)


if __name__ == "__main__":
    main()<|MERGE_RESOLUTION|>--- conflicted
+++ resolved
@@ -8,233 +8,7 @@
 """
 
 
-<<<<<<< HEAD
-class ExampleSimulation:
-
-    def __init__(self, google_api_key, weather_api_key, origin_coord, dest_coord, waypoints, tick, simulation_duration):
-        """
-        Instantiates a simple model of the car
-
-        lvs_power_loss: power loss in Watts due to the lvs system
-        max_speed: maximum speed of the vehicle on horizontal ground, with no wind
-        """
-
-        # TODO: replace max_speed with a direct calculation taking into account the
-        #   elevation and wind_speed
-        # TODO: max speed at any given moment actually depends on the elevation of the road, and the wind speed
-
-        # ----- Simulation constants -----
-
-        self.initial_battery_charge = 1.0
-
-        # LVS power loss is pretty small so it is neglected
-        self.lvs_power_loss = 0
-
-        self.max_speed = 104
-
-        # ----- Time constants -----
-
-        self.tick = tick
-        self.simulation_duration = simulation_duration
-
-        # ----- API keys -----
-
-        self.google_api_key = google_api_key
-        self.weather_api_key = weather_api_key
-
-        # ----- Route constants -----
-
-        self.origin_coord = origin_coord
-        self.dest_coord = dest_coord
-        self.waypoints = waypoints
-
-        # ----- Component initialisation -----
-
-        self.basic_array = simulation.BasicArray()
-
-        self.basic_battery = simulation.BasicBattery(self.initial_battery_charge)
-
-        self.basic_lvs = simulation.BasicLVS(self.lvs_power_loss * self.tick)
-
-        self.basic_motor = simulation.BasicMotor()
-
-        self.gis = simulation.GIS(self.google_api_key, self.origin_coord, self.dest_coord, self.waypoints)
-        self.route_coords = self.gis.get_path()
-        self.vehicle_bearings = self.gis.calculate_current_heading_array()
-
-        self.weather = simulation.WeatherForecasts(self.weather_api_key, self.route_coords,
-                                                   self.simulation_duration / 3600,
-                                                   weather_data_frequency="daily")
-        self.time_of_initialization = self.weather.last_updated_time
-
-        self.solar_calculations = simulation.SolarCalculations()
-
-    @helpers.timeit
-    def run_model(self, speed, plot_results=True):
-        """
-        Updates the model in tick increments for the entire simulation duration. Returns
-        a final battery charge and a distance travelled for this duration, given an
-        initial charge, and a target speed. Also requires the current time and location.
-        This is where the magic happens.
-
-        Note: if the speed remains constant throughout this update, and knowing the starting 
-            time, the cumulative distance at every time can be known. From the cumulative 
-            distance, the GIS class updates the new location of the vehicle. From the location
-            of the vehicle at every tick, the gradients at every tick, the weather at every
-            tick, the GHI at every tick, is known.
-
-        Note 2: currently, the simulation can only be run for times during which weather data is available
-        """
-
-        # ----- Reshape speed array -----
-
-        print(f"Input speeds: {speed}\n")
-
-        speed_kmh = helpers.reshape_and_repeat(speed, self.simulation_duration)
-        speed_kmh = np.insert(speed_kmh, 0, 0)
-        speed_kmh = helpers.add_acceleration(speed_kmh, 500)
-        # ----- Expected distance estimate -----
-
-        # Array of cumulative distances hopefully travelled in this round
-        timestamps = np.arange(0, self.simulation_duration + self.tick, self.tick)
-        tick_array = np.diff(timestamps)
-        tick_array = np.insert(tick_array, 0, 0)
-
-        # Array of cumulative distances obtained from the timestamps
-        # TODO: there needs to be some kind of mechanism that stops the car travelling the max distance
-        #   and past the last coordinate in the provided route
-        distances = tick_array * speed_kmh
-        cumulative_distances = np.cumsum(distances)
-
-        # ----- Weather and location calculations -----
-
-        """ closest_gis_indices is a 1:1 mapping between each point which has within it a timestamp and cumulative
-                distance from a starting point, to its closest point on a map.
-                
-            closest_weather_indices is a 1:1 mapping between a weather condition, and its closest point on a map."""
-
-        closest_gis_indices = self.gis.calculate_closest_gis_indices(cumulative_distances)
-        closest_weather_indices = self.weather.calculate_closest_weather_indices(cumulative_distances)
-
-        # Array of elevations at every route point
-        gis_route_elevations = self.gis.get_path_elevations()
-        gis_route_elevations_at_each_tick = gis_route_elevations[closest_gis_indices]
-
-        # Get the azimuth angle of the vehicle at every location
-        gis_vehicle_bearings = self.vehicle_bearings[closest_gis_indices]
-
-        # Get array of path gradients
-        gradients = self.gis.get_gradients(closest_gis_indices)
-
-        # Get the time zones of all the starting times
-        time_zones = self.gis.get_time_zones(closest_gis_indices)
-
-        local_times = self.gis.adjust_timestamps_to_local_times(timestamps, self.time_of_initialization, time_zones)
-
-        # Get the weather at every location
-        weather_forecasts = self.weather.get_weather_forecast_in_time(closest_weather_indices, local_times)
-        absolute_wind_speeds = weather_forecasts[:, 5]
-        wind_directions = weather_forecasts[:, 6]
-        cloud_covers = weather_forecasts[:, 7]
-
-        # Get the wind speeds at every location
-        wind_speeds = self.weather.get_array_directional_wind_speed(gis_vehicle_bearings, absolute_wind_speeds,
-                                                                    wind_directions)
-
-        # Get an array of solar irradiance at every coordinate and time
-        solar_irradiances = self.solar_calculations.calculate_array_GHI(self.route_coords[closest_gis_indices],
-                                                                        time_zones, local_times,
-                                                                        gis_route_elevations[closest_gis_indices],
-                                                                        cloud_covers)
-
-        # TLDR: we have now obtained solar irradiances, wind speeds, and gradients at each tick
-
-        # ----- Energy calculations -----
-
-        self.basic_lvs.update(self.tick)
-
-        lvs_consumed_energy = self.basic_lvs.get_consumed_energy()
-        motor_consumed_energy = self.basic_motor.calculate_energy_in(speed_kmh, gradients, wind_speeds, self.tick)
-        array_produced_energy = self.basic_array.calculate_produced_energy(solar_irradiances, self.tick)
-
-        consumed_energy = motor_consumed_energy + lvs_consumed_energy
-        produced_energy = array_produced_energy
-
-        # net energy added to the battery
-        delta_energy = produced_energy - consumed_energy
-
-        # ----- Array initialisation -----
-
-        # used to calculate the time the car was in motion
-        tick_array = np.full_like(timestamps, fill_value=self.tick, dtype='f4')
-        tick_array[0] = 0
-
-        # ----- Array calculations -----
-
-        cumulative_delta_energy = np.cumsum(delta_energy)
-        battery_variables_array = self.basic_battery.update_array(cumulative_delta_energy)
-
-        # stores the battery SOC at each time step
-        state_of_charge = battery_variables_array[0]
-        state_of_charge[np.abs(state_of_charge) < 1e-03] = 0
-
-        # when the battery is empty the car will not move
-        # TODO: if the car cannot climb the slope, the car also does not move
-        speed_kmh = np.logical_and(speed_kmh, state_of_charge) * speed_kmh
-        time_in_motion = np.logical_and(tick_array, state_of_charge) * self.tick
-
-        time_taken = np.sum(time_in_motion)
-        time_taken = str(datetime.timedelta(seconds=int(time_taken)))
-
-        final_soc = state_of_charge[-1] * 100 + 0.
-
-        # ----- Target value -----
-
-        distance = speed_kmh * (time_in_motion / 3600)
-
-        distance_travelled = np.sum(distance)
-
-        print(f"Simulation successful!\n"
-              f"Time taken: {time_taken}\n"
-              f"Maximum distance traversable: {distance_travelled:.2f}km\n"
-              f"Average speed: {np.average(speed_kmh):.2f}km/h\n"
-              f"Final battery SOC: {final_soc:.2f}%\n")
-
-        # ----- Plotting -----
-
-        if plot_results:
-            arrays_to_plot = [speed_kmh, np.cumsum(distance), state_of_charge, delta_energy,
-                              solar_irradiances, wind_speeds, gis_route_elevations_at_each_tick,
-                              cloud_covers]
-
-            compress_constant = int(timestamps.shape[0] / 5000)
-
-            for index, array in enumerate(arrays_to_plot):
-                arrays_to_plot[index] = array[::compress_constant]
-
-            y_label = ["Speed (km/h)", "Distance (km)", "SOC (%)", "Delta energy (J)",
-                       "Solar irradiance (W/m^2)", "Wind speeds (km/h)", "Elevation (m)", "Cloud cover (%)"]
-            sns.set_style("whitegrid")
-            f, axes = plt.subplots(4, 2, figsize=(12, 8))
-            f.suptitle("Simulation results", fontsize=16, weight="bold")
-
-            with tqdm(total=len(arrays_to_plot), file=sys.stdout, desc="Plotting data") as pbar:
-                for index, axis in enumerate(axes.flatten()):
-                    df = pd.DataFrame(dict(time=timestamps[::compress_constant] / 3600, value=arrays_to_plot[index]))
-                    g = sns.lineplot(x="time", y="value", data=df, ax=axis)
-                    g.set(xlabel="time (hrs)", ylabel=y_label[index])
-                    pbar.update(1)
-            print()
-            sns.despine()
-            plt.setp(axes)
-            plt.tight_layout()
-            plt.show()
-
-
-# TODO: put this in a separate file
-=======
 @helpers.timeit
->>>>>>> 7b27e8f3
 def main():
     # length of the simulation in seconds
     simulation_length = 60 * 60 * 10
