--- conflicted
+++ resolved
@@ -77,7 +77,7 @@
 
         # ----- Expected distance estimate -----
 
-        # Array of cumulative distances hopefully travelled in this round. 
+        # Array of cumulative distances hopefully travelled in this round.
         timestamps = np.arange(0, simulation_duration + tick, tick)
         tick_array = np.diff(timestamps)
         tick_array = np.insert(tick_array, 0, 0)
@@ -111,25 +111,16 @@
         local_times = self.gis.adjust_timestamps_to_local_times(timestamps, self.time_of_initialization, time_zones)
 
         # Get the weather at every location
-<<<<<<< HEAD
-        # TODO: The weather returned here still has all the times on it. Need to create a method taking in timestamps
-        #  and weather and return the weather at each timestamp
-        weather_forecasts = self.weather.weather_forecast[closest_weather_indices]
-        absolute_wind_speeds = weather_forecasts[:, :, 2]
-        wind_directions = weather_forecasts[:, :, 3]
-        cloud_covers = weather_forecasts[:, :, 4]
-=======
         weather_forecasts = self.weather.get_weather_forecast_in_time(closest_weather_indices, timestamps)
         absolute_wind_speeds = weather_forecasts[:, 2]
         wind_directions = weather_forecasts[:, 3]
         cloud_covers = weather_forecasts[:, 4]
->>>>>>> a9bdc8c7
 
         # Get the wind speeds at every location
         wind_speeds = self.weather.get_array_directional_wind_speed(vehicle_bearings, absolute_wind_speeds,
                                                                     wind_directions)
 
-        # Get an array of solar irradiance at every coordinate and time. 
+        # Get an array of solar irradiance at every coordinate and time.
         solar_irradiances = self.solar_calculations.calculate_array_GHI(self.route_coords, time_zones, local_times,
                                                                         gis_route_elevations, cloud_covers)
 
