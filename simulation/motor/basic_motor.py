--- conflicted
+++ resolved
@@ -2,8 +2,6 @@
 import numpy as np
 
 from simulation.motor.base_motor import BaseMotor
-
-# TODO: improve motor implementation
 
 
 class BasicMotor(BaseMotor):
@@ -75,11 +73,6 @@
         returns: power required to travel at a speed and gradient in W
         """
 
-<<<<<<< HEAD
-        # TODO: use road gradient here
-
-=======
->>>>>>> f31cbcc3
         required_speed_ms = required_speed_kmh / 3.6
         required_angular_speed_rads = required_speed_ms / self.tire_radius
 
@@ -126,7 +119,7 @@
                     (required_speed_ms + wind_speeds) ** 2) * self.drag_coefficient * self.vehicle_frontal_area
 
         g_forces = self.vehicle_mass * self.acceleration_g * gradients
-        
+
         motor_output_energies = required_angular_speed_rads_array * (self.friction_force + drag_forces + g_forces) * tick
 
         motor_input_energies = motor_output_energies / self.e_m
