--- conflicted
+++ resolved
@@ -1,133 +1,23 @@
 import simulation
 import numpy as np
-<<<<<<< HEAD
 from simulation.common.constants import EARTH_RADIUS
-=======
 import pytest
->>>>>>> 7b27e8f3
 
-google_api_key = "AIzaSyCPgIT_5wtExgrIWN_Skl31yIg06XGtEHg"
-
-origin_coord = np.array([39.0918, -94.4172])
-
-waypoints = np.array([[39.0379, -95.6764], [40.8838, -98.3734],
-                      [41.8392, -103.7115], [42.8663, -106.3372], [42.8408, -108.7452],
-                      [42.3224, -111.2973], [42.5840, -114.4703]])
-
-dest_coord = np.array([43.6142, -116.2080])
-
-locationSystem = simulation.environment.GIS(api_key=google_api_key, origin_coord=origin_coord,
-                                                waypoints=waypoints, dest_coord=dest_coord)
 
 @pytest.fixture
 def gis():
     # Initialises the GIS object as a PyTest fixture so it can be used in all subsequent test functions
 
-    locationSystem.path_distances = test_path_distances
+    google_api_key = "AIzaSyCPgIT_5wtExgrIWN_Skl31yIg06XGtEHg"
 
-    result = locationSystem.calculate_closest_gis_indices(test_cumulative_distances)
+    origin_coord = np.array([39.0918, -94.4172])
 
-    assert np.all(result == np.array([0, 0, 1, 1, 1, 2, 2, 2, 2, 3, 3]))
+    waypoints = np.array([[39.0379, -95.6764], [40.8838, -98.3734],
+                          [41.8392, -103.7115], [42.8663, -106.3372], [42.8408, -108.7452],
+                          [42.3224, -111.2973], [42.5840, -114.4703]])
 
-def test_calculate_time_zones1():
-    expected_time_zone = np.append(np.repeat(-18000.,625*2),np.repeat(-21600.,625*3));
-    test_coord = np.append(np.tile([39.0918, -94.4172],625*2),np.tile([43.6142, -116.2080],625*3)).reshape(625*5,2);
-    result = locationSystem.calculate_time_zones(test_coord);
-    assert np.all(result == expected_time_zone)
+    dest_coord = np.array([43.6142, -116.2080])
 
-<<<<<<< HEAD
-def test_calculate_time_zones2():
-    expected_time_zone = np.append(np.append(np.repeat(-25200.,625*2),
-                                   np.repeat(-21600.,625*4)),
-                                   np.append(np.repeat(-18000.,625*3),
-                                   np.repeat(-14400.,625*1)));
-    test_coord = np.append(np.append(np.tile([47.123,-122.749],625*2),
-                           np.tile([43.6142, -116.2080],625*4)),
-                           np.append(np.tile([39.0379, -95.6764],625*3),
-                           np.tile([42.7292, -76.4512],625*1))).reshape(625*10,2);
-    result = locationSystem.calculate_time_zones(test_coord);
-    assert np.all(result == expected_time_zone)
-
-def test_calculate_time_zones3():
-    expected_time_zone = np.append(np.repeat(-18000,625),np.repeat(-21600,625*2));
-    test_coord = np.append(np.array([39.0918, -94.4172]),np.tile([43.6142, -116.2080],625*3-1)).reshape(625*3,2);
-    result = locationSystem.calculate_time_zones(test_coord);
-    assert np.all(result == expected_time_zone)
-
-def test_adjust_timestamps_to_local_times():
-    test_timestamps = np.array([0,1,2,3,4,5,6,7,8,9])
-    test_starting_drive_time = 10.0
-    test_time_zones = np.append(np.repeat(-18000,4),np.repeat(-21600,6))
-    expected_local_times = np.append(np.arange(10,14),np.arange(-3600+14,-3600+20))
-
-    result = locationSystem.adjust_timestamps_to_local_times(test_timestamps,test_starting_drive_time,test_time_zones)
-    assert np.all(result == expected_local_times)
-
-def test_calculate_path_distances():
-    test_coord = np.array([[43., -116], [43., -116.]]);
-    expected_path_distance = np.array([0.0]);
-
-    result = locationSystem.calculate_path_distances(test_coord);
-    assert np.all(result == expected_path_distance)
-
-def test_calculate_path_distances1():
-    test_coord = np.array([[43., -116], [43.002, -116.003]]);
-
-    offset = np.roll(test_coord, (1, 1))
-    diff = (test_coord - offset)[1:] * np.pi / 180
-    diff_lat, diff_lng = np.split(diff, 2, axis=1)
-    diff_lat = np.squeeze(diff_lat)
-    diff_lng = np.squeeze(diff_lng)
-    mean_lat = ((test_coord + offset)[1:, 0] * np.pi / 180) / 2
-    diff_lng_adjusted = np.cos(mean_lat) * diff_lng
-    square_sum = np.square(diff_lat) + np.square(diff_lng_adjusted)
-
-    expected_path_distance = EARTH_RADIUS * np.sqrt(square_sum)
-    result = locationSystem.calculate_path_distances(test_coord);
-    assert np.all(result == expected_path_distance)
-
-def test_calculate_path_distances2():
-    test_coord = np.array([[39.0379, -95.6764], [40.8838, -98.3734],
-                      [41.8392, -103.7115], [42.8663, -106.3372], [42.8408, -108.7452],
-                      [42.3224, -111.2973], [42.5840, -114.4703]]);
-
-    offset = np.roll(test_coord, (1, 1))
-    diff = (test_coord - offset)[1:] * np.pi / 180
-    diff_lat, diff_lng = np.split(diff, 2, axis=1)
-    diff_lat = np.squeeze(diff_lat)
-    diff_lng = np.squeeze(diff_lng)
-    mean_lat = ((test_coord + offset)[1:, 0] * np.pi / 180) / 2
-    diff_lng_adjusted = np.cos(mean_lat) * diff_lng
-    square_sum = np.square(diff_lat) + np.square(diff_lng_adjusted)
-
-    expected_path_distance = EARTH_RADIUS * np.sqrt(square_sum)
-    result = locationSystem.calculate_path_distances(test_coord);
-    assert np.all(result == expected_path_distance)
-
-def test_calculate_path_gradients1():
-    test_elevations = np.arange(10.)
-
-    test_distances = np.repeat(20,9)
-    locationSystem.path_distances = test_distances
-
-    expected_gradients = np.repeat(0.05,9)
-
-    result = locationSystem.calculate_path_gradients(test_elevations,test_distances)
-    assert np.all(result == expected_gradients)
-
-def test_calculate_path_gradients2():
-    test_elevations = np.append(np.arange(10.),np.arange(10,0,-1))
-
-    test_distances = np.append(np.repeat(20,5),np.repeat(10,14))
-    locationSystem.path_distances = test_distances
-
-    expected_gradients = np.array([0.05,0.05,0.05,0.05,0.05,0.1,0.1,0.1,0.1,0.1,-0.1,-0.1,-0.1,-0.1,-0.1,-0.1,-0.1,-0.1,-0.1,])
-    result = locationSystem.calculate_path_gradients(test_elevations,test_distances)
-    assert np.all(result == expected_gradients)
-
-if __name__ == "__main__":
-    test_calculate_path_distances1();
-=======
     location_system = simulation.environment.GIS(api_key=google_api_key, origin_coord=origin_coord,
                                                  waypoints=waypoints, dest_coord=dest_coord)
 
@@ -146,18 +36,112 @@
     assert np.all(result == np.array([0, 0, 1, 1, 1, 2, 2, 2, 2, 3, 3]))
 
 
-# def test_calculate_time_zones(gis):
-#     raise NotImplementedError
+def test_calculate_time_zones1(gis):
+    expected_time_zone = np.array(np.append(np.repeat(-18000., 625 * 2), np.repeat(-21600., 625 * 3)) , dtype=np.uint64)
+    test_coord = np.append(np.tile([39.0918, -94.4172], 625 * 2), np.tile([43.6142, -116.2080], 625 * 3)).reshape(
+        625 * 5, 2)
+    result = gis.calculate_time_zones(test_coord)
+    assert np.all(result == expected_time_zone)
 
 
-# def test_adjust_timestamps_to_local_times(gis):
-#     raise NotImplementedError
+def test_calculate_time_zones2(gis):
+    expected_time_zone = np.array(np.append(np.append(np.repeat(-25200., 625 * 2),
+                                             np.repeat(-21600., 625 * 4)),
+                                   np.append(np.repeat(-18000., 625 * 3),
+                                             np.repeat(-14400., 625 * 1))), dtype=np.uint64)
+    test_coord = np.append(np.append(np.tile([47.123, -122.749], 625 * 2),
+                                     np.tile([43.6142, -116.2080], 625 * 4)),
+                           np.append(np.tile([39.0379, -95.6764], 625 * 3),
+                                     np.tile([42.7292, -76.4512], 625 * 1))).reshape(625 * 10, 2)
+    result = gis.calculate_time_zones(test_coord)
+    assert np.all(result == expected_time_zone)
 
 
-# def test_calculate_path_distances(gis):
-#     raise NotImplementedError
+def test_calculate_time_zones3(gis):
+    expected_time_zone = np.array(np.append(np.repeat(-18000, 625), np.repeat(-21600, 625 * 2)), dtype=np.uint64)
+    test_coord = np.append(np.array([39.0918, -94.4172]), np.tile([43.6142, -116.2080], 625 * 3 - 1)).reshape(625 * 3,
+                                                                                                              2)
+    result = gis.calculate_time_zones(test_coord)
+    assert np.all(result == expected_time_zone)
 
 
-# def test_calculate_path_gradients(gis):
-#     raise NotImplementedError
->>>>>>> 7b27e8f3
+def test_adjust_timestamps_to_local_times(gis):
+    test_timestamps = np.array([0, 1, 2, 3, 4, 5, 6, 7, 8, 9])
+    test_starting_drive_time = 10.0
+    test_time_zones = np.append(np.repeat(-18000, 4), np.repeat(-21600, 6))
+    expected_local_times = np.array(np.append(np.arange(10, 14), np.arange(-3600 + 14, -3600 + 20)), dtype=np.uint64)
+
+    result = gis.adjust_timestamps_to_local_times(test_timestamps, test_starting_drive_time, test_time_zones)
+    assert np.all(result == expected_local_times)
+
+
+def test_calculate_path_distances(gis):
+    test_coord = np.array([[43., -116], [43., -116.]])
+    expected_path_distance = np.array([0.0])
+
+    result = gis.calculate_path_distances(test_coord)
+    assert np.all(result == expected_path_distance)
+
+
+def test_calculate_path_distances1(gis):
+    test_coord = np.array([[43., -116], [43.002, -116.003]])
+
+    offset = np.roll(test_coord, (1, 1))
+    diff = (test_coord - offset)[1:] * np.pi / 180
+    diff_lat, diff_lng = np.split(diff, 2, axis=1)
+    diff_lat = np.squeeze(diff_lat)
+    diff_lng = np.squeeze(diff_lng)
+    mean_lat = ((test_coord + offset)[1:, 0] * np.pi / 180) / 2
+    diff_lng_adjusted = np.cos(mean_lat) * diff_lng
+    square_sum = np.square(diff_lat) + np.square(diff_lng_adjusted)
+
+    expected_path_distance = EARTH_RADIUS * np.sqrt(square_sum)
+    result = gis.calculate_path_distances(test_coord)
+    assert np.all(result == expected_path_distance)
+
+
+def test_calculate_path_distances2(gis):
+    test_coord = np.array([[39.0379, -95.6764], [40.8838, -98.3734],
+                           [41.8392, -103.7115], [42.8663, -106.3372], [42.8408, -108.7452],
+                           [42.3224, -111.2973], [42.5840, -114.4703]])
+
+    offset = np.roll(test_coord, (1, 1))
+    diff = (test_coord - offset)[1:] * np.pi / 180
+    diff_lat, diff_lng = np.split(diff, 2, axis=1)
+    diff_lat = np.squeeze(diff_lat)
+    diff_lng = np.squeeze(diff_lng)
+    mean_lat = ((test_coord + offset)[1:, 0] * np.pi / 180) / 2
+    diff_lng_adjusted = np.cos(mean_lat) * diff_lng
+    square_sum = np.square(diff_lat) + np.square(diff_lng_adjusted)
+
+    expected_path_distance = EARTH_RADIUS * np.sqrt(square_sum)
+    result = gis.calculate_path_distances(test_coord)
+    assert np.all(result == expected_path_distance)
+
+
+def test_calculate_path_gradients1(gis):
+    test_elevations = np.arange(10.)
+
+    test_distances = np.repeat(20, 9)
+    gis.path_distances = test_distances
+
+    expected_gradients = np.repeat(0.05, 9)
+
+    result = gis.calculate_path_gradients(test_elevations, test_distances)
+    assert np.all(result == expected_gradients)
+
+
+def test_calculate_path_gradients2(gis):
+    test_elevations = np.append(np.arange(10.), np.arange(10, 0, -1))
+
+    test_distances = np.append(np.repeat(20, 5), np.repeat(10, 14))
+    gis.path_distances = test_distances
+
+    expected_gradients = np.array([0.05, 0.05, 0.05, 0.05, 0.05,
+                                   0.1, 0.1, 0.1, 0.1, 0.1,
+                                   -0.1, -0.1, -0.1, -0.1, -0.1, -0.1, -0.1, -0.1, -0.1, ])
+    result = gis.calculate_path_gradients(test_elevations, test_distances)
+    assert np.all(result == expected_gradients)
+
+if __name__ == "__main__":
+    test_calculate_time_zones1(gis)